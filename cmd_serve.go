//
// Launch our HTTP-server for both consuming reports, and viewing them.
//

package main

import (
	"bytes"
	"context"
	"encoding/json"
	"encoding/xml"
	"errors"
	"flag"
	"fmt"
	"html/template"
	"io/ioutil"
	"net/http"
	"os"
	"path/filepath"
	"regexp"
	"strconv"
	"strings"
	"time"

	"github.com/google/subcommands"
	"github.com/gorilla/handlers"
	"github.com/gorilla/mux"
	"github.com/robfig/cron"
	_ "github.com/skx/golang-metrics"
)

//
// ReportPrefix is the path beneath which reports are stored.
//
var ReportPrefix = "reports"

//
// Exists is a utility method to determine whether a file/directory exists.
//
func Exists(name string) bool {
	_, err := os.Stat(name)
	return !os.IsNotExist(err)
}

//
// APIState is the handler for the HTTP end-point
//
//     GET /api/state/$state
//
// This only will return plain-text by default, but JSON and XML are both
// possible via the `Accept:` header or `?accept=XX` parameter.
//
func APIState(res http.ResponseWriter, req *http.Request) {

	var (
		status int
		err    error
	)
	defer func() {
		if nil != err {
			http.Error(res, err.Error(), status)
		}
	}()

	//
	// Get the state the user is interested in.
	//
	vars := mux.Vars(req)
	state := vars["state"]

	//
	// Ensure we received a parameter.
	//
	if len(state) < 1 {
		status = http.StatusNotFound
		err = errors.New("Missing 'state' parameter")
		return
	}

	//
	// Test the supplied state is valid.
	//
	switch state {
	case "changed":
	case "unchanged":
	case "failed":
	case "orphaned":
	default:
		err = errors.New("Invalid state")
		status = http.StatusInternalServerError
		return
	}

	//
	// Get the nodes.
	//
	NodeList, err := getIndexNodes()
	if err != nil {
		status = http.StatusInternalServerError
		return
	}

	//
	// The result
	//
	var result []string

	//
	// Add the hosts in the correct users' preferred state.
	//
	for _, o := range NodeList {
		if o.State == state {
			result = append(result, o.Fqdn)
		}
	}

	//
	// What kind of reply should we send?
	//
	// Accept either a "?accept=XXX" URL-parameter, or
	// the Accept HEADER in the HTTP request
	//
	accept := req.FormValue("accept")
	if len(accept) < 1 {
		accept = req.Header.Get("Accept")
	}

	switch accept {
	case "text/plain":
		res.Header().Set("Content-Type", "text/plain")

		for _, o := range result {
			fmt.Fprintf(res, "%s\n", o)
		}
	case "application/xml":
		x, err := xml.MarshalIndent(result, "", "  ")
		if err != nil {
			status = http.StatusInternalServerError
			return
		}

		res.Header().Set("Content-Type", "application/xml")
		res.Write(x)
	default:

		//
		// Convert the string-array to JSON, and return it.
		//
		res.Header().Set("Content-Type", "application/json")

		if len(result) > 0 {
			out, _ := json.Marshal(result)
			fmt.Fprintf(res, "%s", out)
		} else {
			fmt.Fprintf(res, "[]")
		}

	}

}

//
// RadiatorView is the handler for the HTTP end-point
//
//     GET /radiator/
//
// It will respond in either HTML, JSON, or XML depending on the
// Accepts-header which is received.
//
func RadiatorView(res http.ResponseWriter, req *http.Request) {

	var (
		status int
		err    error
	)
	defer func() {
		if nil != err {
			http.Error(res, err.Error(), status)
		}
	}()

	//
	// Get the state of the nodes.
	//
	data, err := getStates()
	if err != nil {
		status = http.StatusInternalServerError
		return
	}

	//
	// Sum up our known-nodes.
	//
	total := 0
	for i := range data {
		total += data[i].Count
	}

	//
	// Add in the total count of nodes.
	//
	var tmp PuppetState
	tmp.State = "Total"
	tmp.Count = total
	tmp.Percentage = 0
	data = append(data, tmp)

	//
	// What kind of reply should we send?
	//
	// Accept either a "?accept=XXX" URL-parameter, or
	// the Accept HEADER in the HTTP request
	//
	accept := req.FormValue("accept")
	if len(accept) < 1 {
		accept = req.Header.Get("Accept")
	}

	switch accept {
	case "application/json":
		js, err := json.Marshal(data)

		if err != nil {
			status = http.StatusInternalServerError
			return
		}
		res.Header().Set("Content-Type", "application/json")
		res.Write(js)

	case "application/xml":
		x, err := xml.MarshalIndent(data, "", "  ")
		if err != nil {
			status = http.StatusInternalServerError
			return
		}

		res.Header().Set("Content-Type", "application/xml")
		res.Write(x)
	default:
		//
		// Load our template resource.
		//
		tmpl, err := getResource("data/radiator.template")
		if err != nil {
			fmt.Fprintf(res, err.Error())
			return
		}

		//
		//  Load our template, from the resource.
		//
		src := string(tmpl)
		t := template.Must(template.New("tmpl").Parse(src))

		//
		// Execute the template into our buffer.
		//
		buf := &bytes.Buffer{}
		err = t.Execute(buf, data)

		//
		// If there were errors, then show them.
		if err != nil {
			fmt.Fprintf(res, err.Error())
			return
		}

		//
		// Otherwise write the result.
		//
		buf.WriteTo(res)
	}
}

//
// ReportSubmissionHandler is the handler for the HTTP end-point:
//
//    POST /upload
//
// The input is read, and parsed as Yaml, and assuming that succeeds
// then the data is written beneath ./reports/$hostname/$timestamp
// and a summary-record is inserted into our SQLite database.
//
//
func ReportSubmissionHandler(res http.ResponseWriter, req *http.Request) {
	var (
		status int
		err    error
	)
	defer func() {
		if nil != err {
			http.Error(res, err.Error(), status)

			// Don't spam stdout when running test-cases.
			if flag.Lookup("test.v") == nil {
				fmt.Printf("Error: %s\n", err.Error())
			}
		}
	}()

	//
	// Ensure this was a POST-request
	//
	if req.Method != "POST" {
		err = errors.New("Must be called via HTTP-POST")
		status = http.StatusInternalServerError
		return
	}

	//
	// Read the body of the request.
	//
	content, err := ioutil.ReadAll(req.Body)
	if err != nil {
		status = http.StatusInternalServerError
		return
	}

	//
	// Parse the YAML into something we can work with.
	//
	report, err := ParsePuppetReport(content)
	if err != nil {
		status = http.StatusInternalServerError
		return
	}

	//
	// Create a report directory for this host, unless it already exists.
	//
	dir := filepath.Join(ReportPrefix, report.Fqdn)
	if !Exists(dir) {
		err := os.MkdirAll(dir, 0755)
		if err != nil {
			status = http.StatusInternalServerError
			return
		}
	}

	//
	// Does this report already exist?  This shouldn't happen
	// in a usual setup, but will happen if you're repeatedly
	// importing reports manually from a puppet-server.
	//
	// (Which is something you might do when testing the dashboard.)
	//
	path := filepath.Join(dir, fmt.Sprintf("%s", report.Hash))

	if Exists(path) {
		fmt.Fprintf(res, "Ignoring duplicate submission")
		return
	}

	//
	// Create the new report-file, on-disk.
	//
	err = ioutil.WriteFile(path, content, 0644)
	if err != nil {
		status = http.StatusInternalServerError
		return
	}

	//
	// Record that report in our SQLite database
	//
	relativePath := filepath.Join(report.Fqdn, fmt.Sprintf("%s", report.Hash))

	addDB(report, relativePath)

	//
	// Show something to the caller.
	//
	out := fmt.Sprintf("{\"host\":\"%s\"}", report.Fqdn)
	fmt.Fprintf(res, string(out))

}

//
// SearchHandler is the handler for the HTTP end-point:
//
//    POST /search
//
// We perform a search for nodes matching a given pattern.  The comparison
// is a regular substring-match, rather than a regular expression.
//
func SearchHandler(res http.ResponseWriter, req *http.Request) {
	var (
		status int
		err    error
	)
	defer func() {
		if nil != err {
			http.Error(res, err.Error(), status)

			// Don't spam stdout when running test-cases.
			if flag.Lookup("test.v") == nil {
				fmt.Printf("Error: %s\n", err.Error())
			}
		}
	}()

	//
	// Ensure this was a POST-request
	//
	if req.Method != "POST" {
		err = errors.New("Must be called via HTTP-POST")
		status = http.StatusInternalServerError
		return
	}

	//
	// Get the term from the form.
	//
	req.ParseForm()
	term := req.FormValue("term")

	//
	// Ensure we have a term.
	//
	if len(term) < 1 {
		err = errors.New("Missing search term")
		status = http.StatusInternalServerError
		return
	}

	//
	// Annoying struct to allow us to populate our template
	// with both the matching nodes, and the term used for the search
	//
	type Pagedata struct {
		Nodes []PuppetRuns
		Term  string
	}

	//
	// Get all known nodes.
	//
	NodeList, err := getIndexNodes()
	if err != nil {
		status = http.StatusInternalServerError
		return
	}

	//
	// Populate this structure with the search-term
	//
	var x Pagedata
	x.Term = term

	//
	// Add in any nodes which match our term.
	//
	for _, o := range NodeList {
		if strings.Contains(o.Fqdn, term) {
			x.Nodes = append(x.Nodes, o)
		}
	}

	//
	// Load our template source.
	//
	tmpl, err := getResource("data/results.template")
	if err != nil {
		fmt.Fprintf(res, err.Error())
		return
	}

	//
	//  Load our template, from the resource.
	//
	src := string(tmpl)
	t := template.Must(template.New("tmpl").Parse(src))

	//
	// Execute the template into our buffer.
	//
	buf := &bytes.Buffer{}
	err = t.Execute(buf, x)

	//
	// If there were errors, then show them.
	if err != nil {
		fmt.Fprintf(res, err.Error())
		return
	}

	//
	// Otherwise write the result.
	//
	buf.WriteTo(res)
}

//
// ReportHandler is the handler for the HTTP end-point
//
//     GET /report/NN
//
// It will respond in either HTML, JSON, or XML depending on the
// Accepts-header which is received.
//
func ReportHandler(res http.ResponseWriter, req *http.Request) {
	var (
		status int
		err    error
	)
	defer func() {
		if nil != err {
			http.Error(res, err.Error(), status)

			// Don't spam stdout when running test-cases.
			if flag.Lookup("test.v") == nil {
				fmt.Printf("Error: %s\n", err.Error())
			}
		}
	}()

	//
	// Get the node name we're going to show.
	//
	vars := mux.Vars(req)
	id := vars["id"]

	//
	// Ensure we received a parameter.
	//
	if len(id) < 1 {
		status = http.StatusNotFound
		err = errors.New("Missing 'id' parameter")
		return
	}

	//
	// If the ID is non-numeric we're in trouble.
	//
	reg, _ := regexp.Compile("^([0-9]+)$")
	if !reg.MatchString(id) {
		status = http.StatusInternalServerError
		err = errors.New("The report ID must be numeric")
		return
	}

	//
	// Get the content.
	//
	content, err := getYAML(ReportPrefix, id)
	if err != nil {
		status = http.StatusInternalServerError
		return
	}

	//
	// Parse it
	//
	report, err := ParsePuppetReport(content)
	if err != nil {
		status = http.StatusInternalServerError
		return
	}

	//
	// Accept either a "?accept=XXX" URL-parameter, or
	// the Accept HEADER in the HTTP request
	//
	accept := req.FormValue("accept")
	if len(accept) < 1 {
		accept = req.Header.Get("Accept")
	}

	switch accept {
	case "application/json":
		js, err := json.Marshal(report)

		if err != nil {
			status = http.StatusInternalServerError
			return
		}
		res.Header().Set("Content-Type", "application/json")
		res.Write(js)

	case "application/xml":
		x, err := xml.MarshalIndent(report, "", "  ")
		if err != nil {
			status = http.StatusInternalServerError
			return
		}

		res.Header().Set("Content-Type", "application/xml")
		res.Write(x)
	default:

		//
		// Load our template resource.
		//
		tmpl, err := getResource("data/report.template")
		if err != nil {
			fmt.Fprintf(res, err.Error())
			return
		}

		//
		// Helper to allow a float to be truncated
		// to two/three digits.
		//
		funcMap := template.FuncMap{

			"truncate": func(s string) string {

				//
				// Parse as a float.
				//
				f, _ := strconv.ParseFloat(s, 64)

				//
				// Output to a truncated string
				//
				s = fmt.Sprintf("%.2f", f)
				return s
			},
		}

		//
		//  Load our template, from the resource.
		//
		src := string(tmpl)
		t := template.Must(template.New("tmpl").Funcs(funcMap).Parse(src))

		//
		// Execute the template into our buffer.
		//
		buf := &bytes.Buffer{}
		err = t.Execute(buf, report)

		//
		// If there were errors, then show them.
		if err != nil {
			fmt.Fprintf(res, err.Error())
			return
		}

		//
		// Otherwise write the result.
		//
		buf.WriteTo(res)
	}
}

//
// NodeHandler is the handler for the HTTP end-point
//
//     GET /node/$FQDN
//
// It will respond in either HTML, JSON, or XML depending on the
// Accepts-header which is received.
//
func NodeHandler(res http.ResponseWriter, req *http.Request) {
	var (
		status int
		err    error
	)
	defer func() {
		if nil != err {
			http.Error(res, err.Error(), status)

			// Don't spam stdout when running test-cases.
			if flag.Lookup("test.v") == nil {
				fmt.Printf("Error: %s\n", err.Error())
			}
		}
	}()

	//
	// Get the node name we're going to show.
	//
	vars := mux.Vars(req)
	fqdn := vars["fqdn"]

	//
	// Ensure we received a parameter.
	//
	if len(fqdn) < 1 {
		status = http.StatusNotFound
		err = errors.New("Missing 'fqdn' parameter")
		return
	}

	//
	// Get the reports
	//
	reports, err := getReports(fqdn)

	//
	// Ensure that something was present.
	//
	if (reports == nil) || (len(reports) < 1) {
		status = http.StatusNotFound
		return
	}

	//
	// Handle error(s)
	//
	if err != nil {
		status = http.StatusInternalServerError
		return
	}

	//
	// Annoying struct to allow us to populate our template
	// with both the reports and the fqdn of the host.
	//
	type Pagedata struct {
		Fqdn  string
		Nodes []PuppetReportSummary
	}

	//
	// Populate this structure.
	//
	var x Pagedata
	x.Nodes = reports
	x.Fqdn = fqdn

	//
	// Accept either a "?accept=XXX" URL-parameter, or
	// the Accept HEADER in the HTTP request
	//
	accept := req.FormValue("accept")
	if len(accept) < 1 {
		accept = req.Header.Get("Accept")
	}

	switch accept {
	case "application/json":
		js, err := json.Marshal(reports)

		if err != nil {
			status = http.StatusInternalServerError
			return
		}
		res.Header().Set("Content-Type", "application/json")
		res.Write(js)

	case "application/xml":
		x, err := xml.MarshalIndent(reports, "", "  ")
		if err != nil {
			status = http.StatusInternalServerError
			return
		}

		res.Header().Set("Content-Type", "application/xml")
		res.Write(x)
	default:

		//
		// Load our template resource.
		//
		tmpl, err := getResource("data/node.template")
		if err != nil {
			fmt.Fprintf(res, err.Error())
			return
		}

		funcMap := template.FuncMap{

			"incr": func(d int) string {

				//
				// Return the incremented string.
				//
				s := fmt.Sprintf("%d", (d + 1))
				return s
			},
		}

		//
		//  Load our template, from the resource.
		//
		src := string(tmpl)
		t := template.Must(template.New("tmpl").Funcs(funcMap).Parse(src))

		//
		// Execute the template into our buffer.
		//
		buf := &bytes.Buffer{}
		err = t.Execute(buf, x)

		//
		// If there were errors, then show them.
		if err != nil {
			fmt.Fprintf(res, err.Error())
			return
		}

		//
		// Otherwise write the result.
		//
		buf.WriteTo(res)
	}
}

//
// IconHandler is the handler for the HTTP end-point
//
//     GET /favicon.ico
//
// It will server an embedded binary resource.
//
func IconHandler(res http.ResponseWriter, req *http.Request) {
	var (
		status int
		err    error
	)
	defer func() {
		if nil != err {
			http.Error(res, err.Error(), status)

			// Don't spam stdout when running test-cases.
			if flag.Lookup("test.v") == nil {
				fmt.Printf("Error: %s\n", err.Error())
			}
		}
	}()

	//
	// Load the binary-asset.
	//
	data, err := getResource("data/favicon.ico")
	if err != nil {
		fmt.Fprintf(res, err.Error())
		return
	}

	res.Header().Set("Content-Type", "image/vnd.microsoft.icon")
	res.Write(data)
}

//
// IndexHandler is the handler for the HTTP end-point
//
//     GET /
//
// It will respond in either HTML, JSON, or XML depending on the
// Accepts-header which is received.
//
func IndexHandler(res http.ResponseWriter, req *http.Request) {
	var (
		status int
		err    error
	)
	defer func() {
		if nil != err {
			http.Error(res, err.Error(), status)

			// Don't spam stdout when running test-cases.
			if flag.Lookup("test.v") == nil {
				fmt.Printf("Error: %s\n", err.Error())
			}
		}
	}()

	//
	// Annoying struct to allow us to populate our template
	// with both the nodes in the list, and the graph-data
	//
	type Pagedata struct {
		Graph []PuppetHistory
		Nodes []PuppetRuns
	}

	//
	// Get the nodes to show on our front-page
	//
	NodeList, err := getIndexNodes()
	if err != nil {
		status = http.StatusInternalServerError
		return
	}

	//
	// Get the graph-data
	//
	graphs, err := getHistory()
	if err != nil {
		status = http.StatusInternalServerError
		return
	}

	//
	// Populate this structure.
	//
	var x Pagedata
	x.Graph = graphs
	x.Nodes = NodeList

	//
	// Accept either a "?accept=XXX" URL-parameter, or
	// the Accept HEADER in the HTTP request
	//
	accept := req.FormValue("accept")
	if len(accept) < 1 {
		accept = req.Header.Get("Accept")
	}

	switch accept {
	case "application/json":
		js, err := json.Marshal(NodeList)

		if err != nil {
			status = http.StatusInternalServerError
			return
		}
		res.Header().Set("Content-Type", "application/json")
		res.Write(js)

	case "application/xml":
		x, err := xml.MarshalIndent(NodeList, "", "  ")
		if err != nil {
			status = http.StatusInternalServerError
			return
		}

		res.Header().Set("Content-Type", "application/xml")
		res.Write(x)
	default:

		//
		// Load our template source.
		//
		tmpl, err := getResource("data/index.template")
		if err != nil {
			fmt.Fprintf(res, err.Error())
			return
		}

		//
		//  Load our template, from the resource.
		//
		src := string(tmpl)
		t := template.Must(template.New("tmpl").Parse(src))

		//
		// Execute the template into our buffer.
		//
		buf := &bytes.Buffer{}
		err = t.Execute(buf, x)

		//
		// If there were errors, then show them.
		if err != nil {
			fmt.Fprintf(res, err.Error())
			return
		}

		//
		// Otherwise write the result.
		//
		buf.WriteTo(res)
	}
}

//
//  Entry-point.
//
func serve(settings serveCmd) {

	//
	// Preserve our prefix
	//
	ReportPrefix = settings.prefix

	//
	// Create a new router and our route-mappings.
	//
	router := mux.NewRouter()

	//
	// API end-points
	//
	router.HandleFunc("/api/state/{state}/", APIState).Methods("GET")
	router.HandleFunc("/api/state/{state}", APIState).Methods("GET")

	//
	//
	//
	router.HandleFunc("/radiator/", RadiatorView).Methods("GET")
	router.HandleFunc("/radiator", RadiatorView).Methods("GET")

	//
	// Upload a new report.
	//
	router.HandleFunc("/upload/", ReportSubmissionHandler).Methods("POST")
	router.HandleFunc("/upload", ReportSubmissionHandler).Methods("POST")

	//
	// Search nodes.
	//
	router.HandleFunc("/search/", SearchHandler).Methods("POST")
	router.HandleFunc("/search", SearchHandler).Methods("POST")

	//
	// Show the recent state of a node.
	//
	router.HandleFunc("/node/{fqdn}/", NodeHandler).Methods("GET")
	router.HandleFunc("/node/{fqdn}", NodeHandler).Methods("GET")

	//
	// Show "everything" about a given run.
	//
	router.HandleFunc("/report/{id}/", ReportHandler).Methods("GET")
	router.HandleFunc("/report/{id}", ReportHandler).Methods("GET")

	//
	// Handle a display of all known nodes, and their last state.
	//
	router.HandleFunc("/", IndexHandler).Methods("GET")

	//
	// FavIcon.
	//
	router.HandleFunc("/favicon.ico", IconHandler).Methods("GET")

	//
	// Bind the router.
	//
	http.Handle("/", router)

	//
	// Show where we'll bind
	//
	bind := fmt.Sprintf("%s:%d", settings.bindHost, settings.bindPort)
	fmt.Printf("Launching the server on http://%s\n", bind)

	//
	// Wire up logging.
	//
	loggedRouter := handlers.LoggingHandler(os.Stdout, router)

	//
	// We want to make sure we handle timeouts effectively by using
	// a non-default http-server
	//
	srv := &http.Server{
		Addr:         bind,
		Handler:      loggedRouter,
		ReadTimeout:  time.Duration(settings.readTimeout) * time.Second,
		WriteTimeout: time.Duration(settings.writeTimeout) * time.Second,
	}

	//
	// Launch the server.
	//
	err := srv.ListenAndServe()
	if err != nil {
		fmt.Printf("\nError: %s\n", err.Error())
	}
}

//
// The options set by our command-line flags.
//
type serveCmd struct {
<<<<<<< HEAD
	autoPrune bool
	bindHost  string
	bindPort  int
	dbFile    string
	dbType    string
	prefix    string
=======
	autoPrune    bool
	bindHost     string
	bindPort     int
	readTimeout  int
	writeTimeout int
	dbFile       string
	prefix       string
>>>>>>> 8df74678
}

//
// Glue
//
func (*serveCmd) Name() string     { return "serve" }
func (*serveCmd) Synopsis() string { return "Launch the HTTP server." }
func (*serveCmd) Usage() string {
	return `serve [options]:
  Launch the HTTP server for receiving reports & viewing them
`
}

//
// Flag setup
//
func (p *serveCmd) SetFlags(f *flag.FlagSet) {
	f.IntVar(&p.bindPort, "port", 3001, "The port to bind upon.")
	f.IntVar(&p.readTimeout, "read-timeout", 5, "Timeout from when the connection is accepted to when the request body is fully read")
	f.IntVar(&p.writeTimeout, "write-timeout", 10, "Timeout from the end of the request header read to the end of the response write")
	f.BoolVar(&p.autoPrune, "auto-prune", false, "Prune reports automatically, once per week.")
	f.StringVar(&p.bindHost, "host", "127.0.0.1", "The IP to listen upon.")
	f.StringVar(&p.dbType, "db-type", "sqlite3", "The SQLite database to use.")
	f.StringVar(&p.dbFile, "db-file", "ps.db", "The SQLite database to use or DSN for mysql (`db_user:db_password@tcp(db_hostname:db_port)/db_name`)")
	f.StringVar(&p.prefix, "prefix", "./reports/", "The prefix to the local YAML hierarchy.")
}

//
// Entry-point.
//
func (p *serveCmd) Execute(_ context.Context, f *flag.FlagSet, _ ...interface{}) subcommands.ExitStatus {

	//
	// Setup the database, by opening a handle, and creating it if
	// missing.
	//
	SetupDB(p.dbType, p.dbFile)

	//
	// If autoprune
	//
	if p.autoPrune {

		//
		// Create a cron scheduler
		//
		c := cron.New()

		//
		//  Every seven days prune the reports.
		//
		c.AddFunc("@weekly", func() {
			fmt.Printf("Automatically pruning old reports")
			pruneReports(p.prefix, 7, false)
		})

		//
		// Launch the cron-scheduler.
		//
		c.Start()
	}

	//
	// Start the server
	//
	serve(*p)

	//
	// All done.
	//
	return subcommands.ExitSuccess
}<|MERGE_RESOLUTION|>--- conflicted
+++ resolved
@@ -1059,22 +1059,14 @@
 // The options set by our command-line flags.
 //
 type serveCmd struct {
-<<<<<<< HEAD
-	autoPrune bool
-	bindHost  string
-	bindPort  int
-	dbFile    string
-	dbType    string
-	prefix    string
-=======
 	autoPrune    bool
 	bindHost     string
 	bindPort     int
 	readTimeout  int
 	writeTimeout int
 	dbFile       string
+	dbType    string
 	prefix       string
->>>>>>> 8df74678
 }
 
 //
