//
// Launch our HTTP-server for both consuming reports, and viewing them.
//

package main

import (
	"bytes"
	"context"
	"encoding/json"
	"encoding/xml"
	"errors"
	"flag"
	"fmt"
	"html/template"
	"io/ioutil"
	"net/http"
	"os"
	"path/filepath"
	"regexp"
	"strconv"
	"strings"
	"time"

	"github.com/google/subcommands"
	"github.com/gorilla/handlers"
	"github.com/gorilla/mux"
	"github.com/robfig/cron"
	_ "github.com/skx/golang-metrics"
)

//
// ReportPrefix is the path beneath which reports are stored.
//
var ReportPrefix = "reports"

//
// Exists is a utility method to determine whether a file/directory exists.
//
func Exists(name string) bool {
	_, err := os.Stat(name)
	return !os.IsNotExist(err)
}

//
// APIState is the handler for the HTTP end-point
//
//	 GET /api/state/$state
//
// This only will return plain-text by default, but JSON and XML are both
// possible via the `Accept:` header or `?accept=XX` parameter.
//
func APIState(res http.ResponseWriter, req *http.Request) {

	var (
		status int
		err    error
	)
	defer func() {
		if nil != err {
			http.Error(res, err.Error(), status)
		}
	}()

	//
	// Get the state the user is interested in.
	//
	vars := mux.Vars(req)
	state := vars["state"]

	//
	// Ensure we received a parameter.
	//
	if len(state) < 1 {
		status = http.StatusNotFound
		err = errors.New("missing 'state' parameter")
		return
	}

	//
	// Test the supplied state is valid.
	//
	switch state {
	case "changed":
	case "unchanged":
	case "failed":
	case "orphaned":
	default:
		err = errors.New("invalid state supplied")
		status = http.StatusInternalServerError
		return
	}

	//
	// Get the nodes.
	//
	NodeList, err := getIndexNodes()
	if err != nil {
		status = http.StatusInternalServerError
		return
	}

	//
	// The result
	//
	var result []string

	//
	// Add the hosts in the correct users' preferred state.
	//
	for _, o := range NodeList {
		if o.State == state {
			result = append(result, o.Fqdn)
		}
	}

	//
	// What kind of reply should we send?
	//
	// Accept either a "?accept=XXX" URL-parameter, or
	// the Accept HEADER in the HTTP request
	//
	accept := req.FormValue("accept")
	if len(accept) < 1 {
		accept = req.Header.Get("Accept")
	}

	switch accept {
	case "text/plain":
		res.Header().Set("Content-Type", "text/plain")

		for _, o := range result {
			fmt.Fprintf(res, "%s\n", o)
		}
	case "application/xml":
		x, err := xml.MarshalIndent(result, "", "  ")
		if err != nil {
			status = http.StatusInternalServerError
			return
		}

		res.Header().Set("Content-Type", "application/xml")
		res.Write(x)
	default:

		//
		// Convert the string-array to JSON, and return it.
		//
		res.Header().Set("Content-Type", "application/json")

		if len(result) > 0 {
			out, _ := json.Marshal(result)
			fmt.Fprintf(res, "%s", out)
		} else {
			fmt.Fprintf(res, "[]")
		}

	}

}

//
// RadiatorView is the handler for the HTTP end-point
//
//	 GET /radiator/
//
// It will respond in either HTML, JSON, or XML depending on the
// Accepts-header which is received.
//
func RadiatorView(res http.ResponseWriter, req *http.Request) {

	var (
		status int
		err    error
	)
	defer func() {
		if nil != err {
			http.Error(res, err.Error(), status)
		}
	}()

	// anonymous struct
	type Pagedata struct {
		States    []PuppetState
		Urlprefix string
	}

	//
	// Get the state of the nodes.
	//
	data, err := getStates()
	if err != nil {
		status = http.StatusInternalServerError
		return
	}

	//
	// Sum up our known-nodes.
	//
	total := 0
	for i := range data {
		total += data[i].Count
	}

	//
	// Add in the total count of nodes.
	//
	var tmp PuppetState
	tmp.State = "Total"
	tmp.Count = total
	tmp.Percentage = 0
	data = append(data, tmp)

	// genereic template args
	var x Pagedata
	x.States = data
	x.Urlprefix = templateArgs.urlprefix

	//
	// What kind of reply should we send?
	//
	// Accept either a "?accept=XXX" URL-parameter, or
	// the Accept HEADER in the HTTP request
	//
	accept := req.FormValue("accept")
	if len(accept) < 1 {
		accept = req.Header.Get("Accept")
	}

	switch accept {
	case "application/json":
		js, err := json.Marshal(data)

		if err != nil {
			status = http.StatusInternalServerError
			return
		}
		res.Header().Set("Content-Type", "application/json")
		res.Write(js)

	case "application/xml":
		x, err := xml.MarshalIndent(data, "", "  ")
		if err != nil {
			status = http.StatusInternalServerError
			return
		}

		res.Header().Set("Content-Type", "application/xml")
		res.Write(x)
	default:
		//
		// Load our template resource.
		//
		tmpl, err := getResource("data/radiator.template")
		if err != nil {
			fmt.Fprint(res, err.Error())
			return
		}

		//
		//  Load our template, from the resource.
		//
		src := string(tmpl)
		t := template.Must(template.New("tmpl").Parse(src))

		//
		// Execute the template into our buffer.
		//
		buf := &bytes.Buffer{}
		err = t.Execute(buf, x)

		//
		// If there were errors, then show them.
		if err != nil {
			fmt.Fprint(res, err.Error())
			return
		}

		//
		// Otherwise write the result.
		//
		buf.WriteTo(res)
	}
}

//
// ReportSubmissionHandler is the handler for the HTTP end-point:
//
//	POST /upload
//
// The input is read, and parsed as Yaml, and assuming that succeeds
// then the data is written beneath ./reports/$hostname/$timestamp
// and a summary-record is inserted into our SQLite database.
//
//
func ReportSubmissionHandler(res http.ResponseWriter, req *http.Request) {
	var (
		status int
		err    error
	)
	defer func() {
		if nil != err {
			http.Error(res, err.Error(), status)

			// Don't spam stdout when running test-cases.
			if flag.Lookup("test.v") == nil {
				fmt.Printf("Error: %s\n", err.Error())
			}
		}
	}()

	//
	// Ensure this was a POST-request
	//
	if req.Method != "POST" {
		err = errors.New("must be called via HTTP-POST")
		status = http.StatusInternalServerError
		return
	}

	//
	// Read the body of the request.
	//
	content, err := ioutil.ReadAll(req.Body)
	if err != nil {
		status = http.StatusInternalServerError
		return
	}

	//
	// Parse the YAML into something we can work with.
	//
	report, err := ParsePuppetReport(content)
	if err != nil {
		status = http.StatusInternalServerError
		return
	}

	//
	// Create a report directory for this host, unless it already exists.
	//
	dir := filepath.Join(ReportPrefix, report.Fqdn)
	if !Exists(dir) {
		err = os.MkdirAll(dir, 0755)
		if err != nil {
			status = http.StatusInternalServerError
			return
		}
	}

	//
	// Does this report already exist?  This shouldn't happen
	// in a usual setup, but will happen if you're repeatedly
	// importing reports manually from a puppet-server.
	//
	// (Which is something you might do when testing the dashboard.)
	//
	path := filepath.Join(dir, report.Hash)

	if Exists(path) {
		fmt.Fprintf(res, "Ignoring duplicate submission")
		return
	}

	//
	// Create the new report-file, on-disk.
	//
	err = ioutil.WriteFile(path, content, 0644)
	if err != nil {
		status = http.StatusInternalServerError
		return
	}

	//
	// Record that report in our SQLite database
	//
	relativePath := filepath.Join(report.Fqdn, report.Hash)

	addDB(report, relativePath)

	//
	// Show something to the caller.
	//
	out := fmt.Sprintf("{\"host\":\"%s\"}", report.Fqdn)
	fmt.Fprint(res, string(out))

}

//
// SearchHandler is the handler for the HTTP end-point:
//
//	POST /search
//
// We perform a search for nodes matching a given pattern.  The comparison
// is a regular substring-match, rather than a regular expression.
//
func SearchHandler(res http.ResponseWriter, req *http.Request) {
	var (
		status int
		err    error
	)
	defer func() {
		if nil != err {
			http.Error(res, err.Error(), status)

			// Don't spam stdout when running test-cases.
			if flag.Lookup("test.v") == nil {
				fmt.Printf("Error: %s\n", err.Error())
			}
		}
	}()

	//
	// Ensure this was a POST-request
	//
	if req.Method != "POST" {
		err = errors.New("must be called via HTTP-POST")
		status = http.StatusInternalServerError
		return
	}

	//
	// Get the term from the form.
	//
	req.ParseForm()
	term := req.FormValue("term")

	//
	// Ensure we have a term.
	//
	if len(term) < 1 {
		err = errors.New("missing search term")
		status = http.StatusInternalServerError
		return
	}

	//
	// Annoying struct to allow us to populate our template
	// with both the matching nodes, and the term used for the search
	//
	type Pagedata struct {
		Nodes     []PuppetRuns
		Term      string
		Urlprefix string
	}

	//
	// Get all known nodes.
	//
	NodeList, err := getIndexNodes()
	if err != nil {
		status = http.StatusInternalServerError
		return
	}

	//
	// Populate this structure with the search-term
	//
	var x Pagedata
	x.Term = term
	x.Urlprefix = templateArgs.urlprefix

	//
	// Add in any nodes which match our term.
	//
	for _, o := range NodeList {
		if strings.Contains(o.Fqdn, term) {
			x.Nodes = append(x.Nodes, o)
		}
	}

	//
	// Load our template source.
	//
	tmpl, err := getResource("data/results.template")
	if err != nil {
		fmt.Fprint(res, err.Error())
		return
	}

	//
	//  Load our template, from the resource.
	//
	src := string(tmpl)
	t := template.Must(template.New("tmpl").Parse(src))

	//
	// Execute the template into our buffer.
	//
	buf := &bytes.Buffer{}
	err = t.Execute(buf, x)

	//
	// If there were errors, then show them.
	if err != nil {
		fmt.Fprint(res, err.Error())
		return
	}

	//
	// Otherwise write the result.
	//
	buf.WriteTo(res)
}

//
// ReportHandler is the handler for the HTTP end-point
//
//	 GET /report/NN
//
// It will respond in either HTML, JSON, or XML depending on the
// Accepts-header which is received.
//
func ReportHandler(res http.ResponseWriter, req *http.Request) {
	var (
		status int
		err    error
	)
	defer func() {
		if nil != err {
			http.Error(res, err.Error(), status)

			// Don't spam stdout when running test-cases.
			if flag.Lookup("test.v") == nil {
				fmt.Printf("Error: %s\n", err.Error())
			}
		}
	}()

	//
	// Get the node name we're going to show.
	//
	vars := mux.Vars(req)
	id := vars["id"]

	//
	// Ensure we received a parameter.
	//
	if len(id) < 1 {
		status = http.StatusNotFound
		err = errors.New("missing 'id' parameter")
		return
	}

	//
	// If the ID is non-numeric we're in trouble.
	//
	reg, _ := regexp.Compile("^([0-9]+)$")
	if !reg.MatchString(id) {
		status = http.StatusInternalServerError
		err = errors.New("the report ID must be numeric")
		return
	}

	//
	// Get the content.
	//
	content, err := getYAML(ReportPrefix, id)
	if err != nil {
		status = http.StatusInternalServerError
		return
	}

	// need generic struct
	type Pagedata struct {
		Report    PuppetReport
		Urlprefix string
	}

	//
	// Parse it
	//
	report, err := ParsePuppetReport(content)
	if err != nil {
		status = http.StatusInternalServerError
		return
	}

	var x Pagedata
	x.Report = report
	x.Urlprefix = templateArgs.urlprefix

	//
	// Accept either a "?accept=XXX" URL-parameter, or
	// the Accept HEADER in the HTTP request
	//
	accept := req.FormValue("accept")
	if len(accept) < 1 {
		accept = req.Header.Get("Accept")
	}

	switch accept {
	case "application/json":
		js, err := json.Marshal(report)

		if err != nil {
			status = http.StatusInternalServerError
			return
		}
		res.Header().Set("Content-Type", "application/json")
		res.Write(js)

	case "application/xml":
		x, err := xml.MarshalIndent(report, "", "  ")
		if err != nil {
			status = http.StatusInternalServerError
			return
		}

		res.Header().Set("Content-Type", "application/xml")
		res.Write(x)
	default:

		//
		// Load our template resource.
		//
		tmpl, err := getResource("data/report.template")
		if err != nil {
			fmt.Fprint(res, err.Error())
			return
		}

		//
		// Helper to allow a float to be truncated
		// to two/three digits.
		//
		funcMap := template.FuncMap{

			"truncate": func(s string) string {

				//
				// Parse as a float.
				//
				f, _ := strconv.ParseFloat(s, 64)

				//
				// Output to a truncated string
				//
				s = fmt.Sprintf("%.2f", f)
				return s
			},
		}

		//
		//  Load our template, from the resource.
		//
		src := string(tmpl)
		t := template.Must(template.New("tmpl").Funcs(funcMap).Parse(src))

		//
		// Execute the template into our buffer.
		//
		buf := &bytes.Buffer{}
		err = t.Execute(buf, x)

		//
		// If there were errors, then show them.
		if err != nil {
			fmt.Fprint(res, err.Error())
			return
		}

		//
		// Otherwise write the result.
		//
		buf.WriteTo(res)
	}
}

//
// NodeHandler is the handler for the HTTP end-point
//
//	 GET /node/$FQDN
//
// It will respond in either HTML, JSON, or XML depending on the
// Accepts-header which is received.
//
func NodeHandler(res http.ResponseWriter, req *http.Request) {
	var (
		status int
		err    error
	)
	defer func() {
		if nil != err {
			http.Error(res, err.Error(), status)

			// Don't spam stdout when running test-cases.
			if flag.Lookup("test.v") == nil {
				fmt.Printf("Error: %s\n", err.Error())
			}
		}
	}()

	//
	// Get the node name we're going to show.
	//
	vars := mux.Vars(req)
	fqdn := vars["fqdn"]

	//
	// Ensure we received a parameter.
	//
	if len(fqdn) < 1 {
		status = http.StatusNotFound
		err = errors.New("missing 'fqdn' parameter")
		return
	}

	//
	// Get the reports
	//
	reports, err := getReports(fqdn)

	//
	// Ensure that something was present.
	//
	if (reports == nil) || (len(reports) < 1) {
		status = http.StatusNotFound
		return
	}

	//
	// Handle error(s)
	//
	if err != nil {
		status = http.StatusInternalServerError
		return
	}

	//
	// Annoying struct to allow us to populate our template
	// with both the reports and the fqdn of the host.
	//
	type Pagedata struct {
		Fqdn      string
		Nodes     []PuppetReportSummary
		Urlprefix string
	}

	//
	// Populate this structure.
	//
	var x Pagedata
	x.Nodes = reports
	x.Fqdn = fqdn
	x.Urlprefix = templateArgs.urlprefix

	//
	// Accept either a "?accept=XXX" URL-parameter, or
	// the Accept HEADER in the HTTP request
	//
	accept := req.FormValue("accept")
	if len(accept) < 1 {
		accept = req.Header.Get("Accept")
	}

	switch accept {
	case "application/json":
		js, err := json.Marshal(reports)

		if err != nil {
			status = http.StatusInternalServerError
			return
		}
		res.Header().Set("Content-Type", "application/json")
		res.Write(js)

	case "application/xml":
		x, err := xml.MarshalIndent(reports, "", "  ")
		if err != nil {
			status = http.StatusInternalServerError
			return
		}

		res.Header().Set("Content-Type", "application/xml")
		res.Write(x)
	default:

		//
		// Load our template resource.
		//
		tmpl, err := getResource("data/node.template")
		if err != nil {
			fmt.Fprint(res, err.Error())
			return
		}

		funcMap := template.FuncMap{

			"incr": func(d int) string {

				//
				// Return the incremented string.
				//
				s := fmt.Sprintf("%d", (d + 1))
				return s
			},
		}

		//
		//  Load our template, from the resource.
		//
		src := string(tmpl)
		t := template.Must(template.New("tmpl").Funcs(funcMap).Parse(src))

		//
		// Execute the template into our buffer.
		//
		buf := &bytes.Buffer{}
		err = t.Execute(buf, x)

		//
		// If there were errors, then show them.
		if err != nil {
			fmt.Fprint(res, err.Error())
			return
		}

		//
		// Otherwise write the result.
		//
		buf.WriteTo(res)
	}
}

//
// IconHandler is the handler for the HTTP end-point
//
//	 GET /favicon.ico
//
// It will server an embedded binary resource.
//
func IconHandler(res http.ResponseWriter, req *http.Request) {

	serveStatic(res, req, "data/favicon.ico", "image/vnd.microsoft.icon")
}

// CSSPath is the handler for all the CSS files beneath /css.
func CSSPath(res http.ResponseWriter, req *http.Request) {

	//
	// Get the path we're going to serve.
	//
	vars := mux.Vars(req)
	path := vars["path"]

	//
	// Ensure we received a path.
	//
	if len(path) < 1 {
		res.WriteHeader(http.StatusNotFound)
		fmt.Fprint(res, "The request you made pointed to a missing resource")
		return
	}

	//
	// Serve it
	//
	serveStatic(res, req, "data/css/"+path, "text/css")
}

// serveStatic serves a static path, with the given MIME type.
func serveStatic(res http.ResponseWriter, req *http.Request, path string, mime string) {

	// Load the asset.
	data, err := getResource(path)
	if err != nil {
		res.WriteHeader(http.StatusNotFound)
		fmt.Fprintf(res, "Error loading the resource you requested: %s", err.Error())
		return
	}

	res.Header().Set("Content-Type", mime)
	res.Write(data)
}

//
// JavascriptPath is the handler for all the javascript files beneath /js.
// It will serve an embedded javascript resource.
//
func JavascriptPath(res http.ResponseWriter, req *http.Request) {

	//
	// Get the path we're going to serve.
	//
	vars := mux.Vars(req)
	path := vars["path"]

	//
	// Ensure we received a path.
	//
	if len(path) < 1 {
		res.WriteHeader(http.StatusNotFound)
		fmt.Fprint(res, "The request you made pointed to a missing resource")
		return
	}

	//
	// Serve it
	//
	serveStatic(res, req, "data/js/"+path, "application/javascript")
}

//
// IndexHandler is the handler for the HTTP end-point
//
//	 GET /
//
// It will respond in either HTML, JSON, or XML depending on the
// Accepts-header which is received.
//
func IndexHandler(res http.ResponseWriter, req *http.Request) {
	var (
		status int
		err    error
	)
	defer func() {
		if nil != err {
			http.Error(res, err.Error(), status)

			// Don't spam stdout when running test-cases.
			if flag.Lookup("test.v") == nil {
				fmt.Printf("Error: %s\n", err.Error())
			}
		}
	}()

	//
	// Annoying struct to allow us to populate our template
	// with both the nodes in the list, and the graph-data
	//
	type Pagedata struct {
		Graph     []PuppetHistory
		Nodes     []PuppetRuns
		Urlprefix string
	}

	//
	// Get the nodes to show on our front-page
	//
	NodeList, err := getIndexNodes()
	if err != nil {
		status = http.StatusInternalServerError
		return
	}

	//
	// Get the graph-data
	//
	graphs, err := getHistory()
	if err != nil {
		status = http.StatusInternalServerError
		return
	}

	//
	// Populate this structure.
	//
	var x Pagedata
	x.Graph = graphs
	x.Nodes = NodeList
	x.Urlprefix = templateArgs.urlprefix

	//
	// Accept either a "?accept=XXX" URL-parameter, or
	// the Accept HEADER in the HTTP request
	//
	accept := req.FormValue("accept")
	if len(accept) < 1 {
		accept = req.Header.Get("Accept")
	}

	switch accept {
	case "application/json":
		js, err := json.Marshal(NodeList)

		if err != nil {
			status = http.StatusInternalServerError
			return
		}
		res.Header().Set("Content-Type", "application/json")
		res.Write(js)

	case "application/xml":
		x, err := xml.MarshalIndent(NodeList, "", "  ")
		if err != nil {
			status = http.StatusInternalServerError
			return
		}

		res.Header().Set("Content-Type", "application/xml")
		res.Write(x)
	default:

		//
		// Load our template source.
		//
		tmpl, err := getResource("data/index.template")
		if err != nil {
			fmt.Fprint(res, err.Error())
			return
		}

		//
		//  Load our template, from the resource.
		//
		src := string(tmpl)
		t := template.Must(template.New("tmpl").Parse(src))

		//
		// Execute the template into our buffer.
		//
		buf := &bytes.Buffer{}
		err = t.Execute(buf, x)

		//
		// If there were errors, then show them.
		if err != nil {
			fmt.Fprint(res, err.Error())
			return
		}

		//
		// Otherwise write the result.
		//
		buf.WriteTo(res)
	}
}

//
//  Entry-point.
//
func serve(settings serveCmd) {
	templateArgs.urlprefix = settings.urlprefix

	//
	// Preserve our prefix
	//
	ReportPrefix = settings.prefix

	//
	// Create a new router and our route-mappings.
	//
	router := mux.NewRouter()

	//
	// API end-points
	//
	router.HandleFunc("/api/state/{state}/", APIState).Methods("GET")
	router.HandleFunc("/api/state/{state}", APIState).Methods("GET")

	//
	//
	//
	router.HandleFunc("/radiator/", RadiatorView).Methods("GET")
	router.HandleFunc("/radiator", RadiatorView).Methods("GET")

	//
	// Upload a new report.
	//
	router.HandleFunc("/upload/", ReportSubmissionHandler).Methods("POST")
	router.HandleFunc("/upload", ReportSubmissionHandler).Methods("POST")

	//
	// Search nodes.
	//
	router.HandleFunc("/search/", SearchHandler).Methods("POST")
	router.HandleFunc("/search", SearchHandler).Methods("POST")

	//
	// Show the recent state of a node.
	//
	router.HandleFunc("/node/{fqdn}/", NodeHandler).Methods("GET")
	router.HandleFunc("/node/{fqdn}", NodeHandler).Methods("GET")

	//
	// Show "everything" about a given run.
	//
	router.HandleFunc("/report/{id}/", ReportHandler).Methods("GET")
	router.HandleFunc("/report/{id}", ReportHandler).Methods("GET")

	//
	// Handle a display of all known nodes, and their last state.
	//
	router.HandleFunc("/", IndexHandler).Methods("GET")

	//
	// Static-Files
	//
	router.HandleFunc("/favicon.ico", IconHandler).Methods("GET")
	router.HandleFunc("/js/{path}", JavascriptPath).Methods("GET")
	router.HandleFunc("/css/{path}", CSSPath).Methods("GET")

	//
	// Bind the router.
	//
	http.Handle("/", router)

	//
	// Show where we'll bind
	//
	bind := fmt.Sprintf("%s:%d", settings.bindHost, settings.bindPort)
	fmt.Printf("Launching the server on http://%s\n", bind)

	//
	// Wire up logging.
	//
	loggedRouter := handlers.LoggingHandler(os.Stdout, router)

	//
	// We want to make sure we handle timeouts effectively by using
	// a non-default http-server
	//
	srv := &http.Server{
		Addr:         bind,
		Handler:      loggedRouter,
<<<<<<< HEAD
		ReadTimeout:  time.Duration(settings.readTimeout) * time.Second,
		WriteTimeout: time.Duration(settings.writeTimeout) * time.Second,
=======
		ReadTimeout:  300 * time.Second,
		WriteTimeout: 300 * time.Second,
>>>>>>> 9eb306d9
	}

	//
	// Launch the server.
	//
	err := srv.ListenAndServe()
	if err != nil {
		fmt.Printf("\nError: %s\n", err.Error())
	}
}

//
// The options set by our command-line flags.
//
type serveCmd struct {
<<<<<<< HEAD
	autoPrune    bool
	bindHost     string
	bindPort     int
	readTimeout  int
	writeTimeout int
	dbFile       string
	dbType    string
	prefix       string
=======
	autoPrune bool
	bindHost  string
	bindPort  int
	dbFile    string
	prefix    string
	urlprefix string
>>>>>>> 9eb306d9
}

type templateOptions struct {
	urlprefix string
}

var templateArgs templateOptions

//
// Glue
//
func (*serveCmd) Name() string     { return "serve" }
func (*serveCmd) Synopsis() string { return "Launch the HTTP server." }
func (*serveCmd) Usage() string {
	return `serve [options]:
  Launch the HTTP server for receiving reports & viewing them
`
}

//
// Flag setup
//
func (p *serveCmd) SetFlags(f *flag.FlagSet) {
	f.IntVar(&p.bindPort, "port", 3001, "The port to bind upon.")
	f.IntVar(&p.readTimeout, "read-timeout", 5, "Timeout from when the connection is accepted to when the request body is fully read")
	f.IntVar(&p.writeTimeout, "write-timeout", 10, "Timeout from the end of the request header read to the end of the response write")
	f.BoolVar(&p.autoPrune, "auto-prune", false, "Prune reports automatically, once per week.")
	f.StringVar(&p.bindHost, "host", "127.0.0.1", "The IP to listen upon.")
	f.StringVar(&p.dbType, "db-type", "sqlite3", "The SQLite database to use.")
	f.StringVar(&p.dbFile, "db-file", "ps.db", "The SQLite database to use or DSN for mysql (`db_user:db_password@tcp(db_hostname:db_port)/db_name`)")
	f.StringVar(&p.prefix, "prefix", "./reports/", "The prefix to the local YAML hierarchy.")
	f.StringVar(&p.urlprefix, "urlprefix", "", "The URL prefix for serving behind a proxy.")
}

//
// Entry-point.
//
func (p *serveCmd) Execute(_ context.Context, f *flag.FlagSet, _ ...interface{}) subcommands.ExitStatus {

	//
	// Setup the database, by opening a handle, and creating it if
	// missing.
	//
	SetupDB(p.dbType, p.dbFile)

	//
	// If autoprune
	//
	if p.autoPrune {

		//
		// Create a cron scheduler
		//
		c := cron.New()

		//
		//  Every seven days prune the reports.
		//
		c.AddFunc("@weekly", func() {
			fmt.Printf("Automatically pruning old reports")
			pruneReports(p.prefix, 7, false)
		})

		//
		// Launch the cron-scheduler.
		//
		c.Start()
	}

	//
	// Start the server
	//
	serve(*p)

	//
	// All done.
	//
	return subcommands.ExitSuccess
}<|MERGE_RESOLUTION|>--- conflicted
+++ resolved
@@ -1114,13 +1114,8 @@
 	srv := &http.Server{
 		Addr:         bind,
 		Handler:      loggedRouter,
-<<<<<<< HEAD
 		ReadTimeout:  time.Duration(settings.readTimeout) * time.Second,
 		WriteTimeout: time.Duration(settings.writeTimeout) * time.Second,
-=======
-		ReadTimeout:  300 * time.Second,
-		WriteTimeout: 300 * time.Second,
->>>>>>> 9eb306d9
 	}
 
 	//
@@ -1136,23 +1131,15 @@
 // The options set by our command-line flags.
 //
 type serveCmd struct {
-<<<<<<< HEAD
 	autoPrune    bool
 	bindHost     string
 	bindPort     int
 	readTimeout  int
 	writeTimeout int
 	dbFile       string
-	dbType    string
+	dbType       string
 	prefix       string
-=======
-	autoPrune bool
-	bindHost  string
-	bindPort  int
-	dbFile    string
-	prefix    string
-	urlprefix string
->>>>>>> 9eb306d9
+	urlprefix    string
 }
 
 type templateOptions struct {
